--- conflicted
+++ resolved
@@ -9,16 +9,9 @@
     :widths: 30, 70
     :delim: |
 
-<<<<<<< HEAD
-    :meth:`~GridViewAdapter.cell_to_display` | Static method for typecasting cell content to widget display value
-    :meth:`~GridViewAdapter.display_to_cell` | Instance method for typecasting widget display value to cell content
-=======
     :meth:`~MatrixGridViewAdapter.display_to_cell` | Instance method for typecasting widget display value to cell content
->>>>>>> 09883426
     :meth:`~MatrixGridViewAdapter.compute_cells` | Compute matrix cells as a dictionary { coordinate pair : label }
     :meth:`~MatrixGridViewAdapter.from_cells` | Create a new matrix from a cells dictionary
-    :meth:`~MatrixGridViewAdapter.get_cell` | Get the matrix cell value
-    :meth:`~MatrixGridViewAdapter.set_cell` | Set the matrix cell value
     :meth:`~MatrixGridViewAdapter.addable_cells` | List addable cells
     :meth:`~MatrixGridViewAdapter.removable_cells` | List removable cells
     :meth:`~MatrixGridViewAdapter.append_row` | Append a row
@@ -48,16 +41,9 @@
 
     def __init__(self, obj):
         r"""
-<<<<<<< HEAD
-        Init an adapter object, set attributes `celltype` and `traitclass` (where applicable)
-
-        TESTS
-        ::
-=======
         Init an adapter object, set attributes `celltype` and `cellzero`.
 
         TESTS::
->>>>>>> 09883426
             sage: from sage_widget_adapters.matrix.matrix_grid_view_adapter import MatrixGridViewAdapter
             sage: from sage.matrix.constructor import Matrix
             sage: m = Matrix(QQ, 3, 3, range(9))/2
@@ -83,12 +69,6 @@
                 raise TypeError("Cannot determine matrix base ring elements class.")
         self.cellzero = self.ring.zero()
 
-<<<<<<< HEAD
-    def display_to_cell(self, display_value, display_type=unicode):
-        r"""
-        From a widget display value `display_value`,
-        return matching cell value.
-=======
     def display_to_cell(self, display_value, display_type=text_type):
         r"""
         From a widget display value `display_value`,
@@ -105,7 +85,6 @@
             Traceback (most recent call last):
             ...
             ValueError: Cannot cast display value pi to matrix cell
->>>>>>> 09883426
         """
         if display_value:
             try:
@@ -114,11 +93,7 @@
                 try:
                     return self.celltype(display_value)
                 except:
-<<<<<<< HEAD
-                    raise ValueError("Cannot cast display value %s to object %s cell" % (display_value, self.value))
-=======
                     raise ValueError("Cannot cast display value %s to matrix cell" % (display_value))
->>>>>>> 09883426
         return self.cellzero
 
     @staticmethod
@@ -142,33 +117,12 @@
         From a dictionary { coordinates pair : integer },
         return a matrix with corresponding cells.
 
-<<<<<<< HEAD
-    @classmethod
-    def set_cell(cls, obj, pos, val):
-        r"""
-        Edit matrix cell.
-
-        TESTS
-        ::
-            sage: from sage.matrix.constructor import Matrix
-            sage: from sage_widget_adapters.matrix.matrix_grid_view_adapter import MatrixGridViewAdapter
-            sage: A = Matrix(QQ, 3, 3, range(9))/2
-            sage: MatrixGridViewAdapter.set_cell(A, (0,1), 2/3)
-            [  0 2/3   1]
-            [3/2   2 5/2]
-            [  3 7/2   4]
-            sage: MatrixGridViewAdapter.set_cell(A, (2,2), pi)
-            Traceback (most recent call last):
-            ...
-            TypeError: Value 'pi' is not compatible!
-=======
         TESTS::
             sage: from sage_widget_adapters.matrix.matrix_grid_view_adapter import MatrixGridViewAdapter
             sage: from sage.matrix.constructor import Matrix
             sage: MatrixGridViewAdapter.from_cells({(0, 0): 0, (0, 1): 1/2, (0, 2): 1, (1, 0): 3/2, (1, 1): 2, (1, 2): 5/2})
             [  0 1/2   1]
             [3/2   2 5/2]
->>>>>>> 09883426
         """
         nrows = max([pos[0]+1 for pos in cells])
         ncols = max([pos[1]+1 for pos in cells])
@@ -240,16 +194,9 @@
 
     def insert_row(self, obj, index, r=None):
         r"""
-<<<<<<< HEAD
-        Insert a row to a matrix.
-
-        TESTS
-        ::
-=======
         Insert a row into a matrix.
 
         TESTS::
->>>>>>> 09883426
             sage: from sage.matrix.matrix_space import MatrixSpace
             sage: S = MatrixSpace(ZZ, 4,3)
             sage: m = S.matrix([1,7,1,0,0,3,0,-1,2,1,0,-3])
@@ -279,19 +226,6 @@
         r"""
         Remove a row from a matrix.
 
-<<<<<<< HEAD
-        TESTS
-        ::
-            sage: from sage.matrix.matrix_space import MatrixSpace
-            sage: S = MatrixSpace(ZZ, 4,3)
-            sage: from sage_widget_adapters.matrix.matrix_grid_view_adapter import MatrixGridViewAdapter
-            sage: A = S.matrix([0,1,2,3,4,5,6,7,8,9,10,11])
-            sage: MatrixGridViewAdapter.remove_row(A, 2)
-            [ 0  1  2]
-            [ 3  4  5]
-            [ 9 10 11]
-            sage: MatrixGridViewAdapter.remove_row(A)
-=======
         TESTS::
             sage: from sage.matrix.matrix_space import MatrixSpace
             sage: S = MatrixSpace(ZZ, 4,3)
@@ -302,7 +236,6 @@
             [ 3  4  5]
             [ 9 10 11]
             sage: MatrixGridViewAdapter.remove_row(m)
->>>>>>> 09883426
             [0 1 2]
             [3 4 5]
             [6 7 8]
@@ -344,16 +277,9 @@
 
     def insert_column(self, obj, index, c=None):
         r"""
-<<<<<<< HEAD
-        Insert a column to a matrix.
-
-        TESTS
-        ::
-=======
         Insert a column into a matrix.
 
         TESTS::
->>>>>>> 09883426
             sage: from sage.matrix.matrix_space import MatrixSpace
             sage: S = MatrixSpace(ZZ, 4,3)
             sage: m = S.matrix([1,7,1,0,0,3,0,-1,2,1,0,-3])
@@ -388,31 +314,17 @@
         r"""
         Remove a column from a matrix.
 
-<<<<<<< HEAD
-        TESTS
-        ::
-            sage: from sage.matrix.matrix_space import MatrixSpace
-            sage: S = MatrixSpace(ZZ, 4,3)
-            sage: from sage_widget_adapters.matrix.matrix_grid_view_adapter import MatrixGridViewAdapter
-            sage: A = S.matrix([0,1,2,3,4,5,6,7,8,9,10,11])
-            sage: MatrixGridViewAdapter.remove_column(A, 1)
-=======
         TESTS::
             sage: from sage.matrix.matrix_space import MatrixSpace
             sage: S = MatrixSpace(ZZ, 4,3)
             sage: from sage_widget_adapters.matrix.matrix_grid_view_adapter import MatrixGridViewAdapter
             sage: m = S.matrix([0,1,2,3,4,5,6,7,8,9,10,11])
             sage: MatrixGridViewAdapter.remove_column(m, 1)
->>>>>>> 09883426
             [ 0  2]
             [ 3  5]
             [ 6  8]
             [ 9 11]
-<<<<<<< HEAD
-            sage: MatrixGridViewAdapter.remove_column(A)
-=======
             sage: MatrixGridViewAdapter.remove_column(m)
->>>>>>> 09883426
             [ 0  1]
             [ 3  4]
             [ 6  7]
