# -*- coding: utf-8 -*-
r"""
Grid View Adapter for tableaux

**Grid View tableau operations:**

.. csv-table::
    :class: contentstable
    :widths: 30, 70
    :delim: |

<<<<<<< HEAD
    :meth:`~TableauGridViewAdapter.cell_to_display` | Static method for typecasting cell content to widget display value
    :meth:`~TableauGridViewAdapter.display_to_cell` | Instance method for typecasting widget display value to cell content
=======
>>>>>>> 09883426
    :meth:`~TableauGridViewAdapter.compute_cells` | Compute tableau cells as a dictionary { coordinate pair : Integer }
    :meth:`~TableauGridViewAdapter.from_cells` | Create a new tableau from a cells dictionary
    :meth:`~TableauGridViewAdapter.get_cell` | Get the tableau cell content
    :meth:`~TableauGridViewAdapter.addable_cells` | List addable cells
    :meth:`~TableauGridViewAdapter.add_cell` | Add a cell
    :meth:`~TableauGridViewAdapter.removable_cells` | List removable cells (Tableau)
    :meth:`~StandardTableauGridViewAdapter.removable_cells` | List removable cells (StandardTableau)
    :meth:`~TableauGridViewAdapter.remove_cell` | Remove a cell

AUTHORS: Odile Bénassy, Nicolas Thiéry

"""
from sage.combinat.tableau import *
from sage.rings.integer import Integer
from sage_widget_adapters.generic_grid_view_adapter import GridViewAdapter

class TableauGridViewAdapter(GridViewAdapter):
    r"""
    Grid view adapter for Young tableaux.

    ATTRIBUTES::
        * ``objclass`` -- Tableau
        * ``celltype`` -- Integer
        * ``cellzero`` -- Integer(0)
    """
    objclass = Tableau
    constructorname = 'Tableau'
    celltype = Integer # i.e. sage.rings.integer.Integer
    cellzero = Integer(0)

    @staticmethod
    def compute_cells(obj):
        r"""
        From a tableau,
        return a dictionary { coordinates pair : Integer }

<<<<<<< HEAD
        TESTS
        ::
=======
        TESTS::
>>>>>>> 09883426
            sage: from sage.combinat.tableau import Tableau
            sage: from sage_widget_adapters.combinat.tableau_grid_view_adapter import TableauGridViewAdapter
            sage: t = Tableau([[1, 2, 5, 6], [3], [4]])
            sage: TableauGridViewAdapter.compute_cells(t)
            {(0, 0): 1, (0, 1): 2, (0, 2): 5, (0, 3): 6, (1, 0): 3, (2, 0): 4}
        """
        return {(i,j):obj[i][j] for (i,j) in obj.cells()}

    @classmethod
    def from_cells(cls, cells={}):
        r"""
        From a dictionary { coordinates pair : Integer }
        return a corresponding tableau

<<<<<<< HEAD
        TESTS
        ::
=======
        TESTS::
>>>>>>> 09883426
            sage: from sage.combinat.tableau import Tableau
            sage: from sage_widget_adapters.combinat.tableau_grid_view_adapter import TableauGridViewAdapter
            sage: TableauGridViewAdapter.from_cells({(0, 0): 1, (0, 1): 2, (0, 2): 5, (0, 3): 6, (1, 0): 3, (2, 0): 4})
            [[1, 2, 5, 6], [3], [4]]
        """
        rows = []
        i = 0
        while i <= max(pos[0] for pos in cells):
            row = [cells[pos] for pos in cells if pos[0] == i]
            row.sort()
            rows.append(row)
            i += 1
        try:
            return cls.objclass(rows)
        except:
            raise TypeError("This object is not compatible with this adapter (%s, for %s objects)" % (cls, cls.objclass))

    @staticmethod
<<<<<<< HEAD
    def get_cell(obj, pos):
        r"""
        Get cell value

        TESTS
        ::
            sage: from sage.combinat.tableau import Tableau
            sage: from sage_widget_adapters.combinat.tableau_grid_view_adapter import TableauGridViewAdapter
            sage: t = Tableau([[1, 2, 5, 6], [3, 7], [4]])
            sage: TableauGridViewAdapter.get_cell(t, (1,1))
            7
        """
        try:
            return obj[pos[0]][pos[1]]
        except:
            raise ValueError("Cell %s does not exist!" % str(pos))

    @staticmethod
    def addable_cells(obj):
        r"""
        List object addable cells

        TESTS
        ::
            sage: from sage.combinat.tableau import Tableau
            sage: from sage_widget_adapters.combinat.tableau_grid_view_adapter import TableauGridViewAdapter
            sage: t = Tableau([[1, 2, 5, 6], [3, 7], [4]])
            sage: TableauGridViewAdapter.addable_cells(t)
            [(0, 4), (1, 2), (2, 1), (3, 0)]
=======
    def addable_cells(obj, borders=False):
        r"""
        List object addable cells

        TESTS::
            sage: from sage.combinat.tableau import Tableau
            sage: from sage_widget_adapters.combinat.tableau_grid_view_adapter import TableauGridViewAdapter
            sage: t = Tableau([[1, 3, 4, 8, 12, 14, 15], [2, 7, 11, 13], [5, 9], [6, 10]])
            sage: TableauGridViewAdapter.addable_cells(t, True)
            ([(0, 7), (1, 4), (2, 2), (4, 0)], [(0, 7), (1, 4), (2, 2)], [(1, 4), (2, 2), (4, 0)])
>>>>>>> 09883426
        """
        addable_cells = obj.shape().outside_corners()
        if not borders:
            return addable_cells
        no_left_border = [pos for pos in addable_cells if pos[0] < len(obj)]
        no_top_border = []
        prev = None
        for pos in addable_cells:
            if prev and pos[0] and pos[1] < prev[1]:
               no_top_border.append(pos)
            prev = pos
        return addable_cells, no_left_border, no_top_border

    @staticmethod
    def removable_cells(obj):
        r"""
        List object removable cells
<<<<<<< HEAD
        TESTS
        ::
=======

        TESTS::
>>>>>>> 09883426
            sage: from sage.combinat.tableau import Tableau
            sage: from sage_widget_adapters.combinat.tableau_grid_view_adapter import TableauGridViewAdapter
            sage: t = Tableau([[1, 2, 5, 6], [3, 7], [4]])
            sage: TableauGridViewAdapter.removable_cells(t)
            [(0, 3), (1, 1), (2, 0)]
        """
        return obj.corners()

    @classmethod
    def add_cell(cls, obj, pos, val):
        r"""
        Add cell
<<<<<<< HEAD
        TESTS
        ::
=======

        TESTS::
>>>>>>> 09883426
            sage: from sage.combinat.tableau import Tableau
            sage: from sage_widget_adapters.combinat.tableau_grid_view_adapter import TableauGridViewAdapter
            sage: t = Tableau([[1, 2, 5, 6], [3, 7], [4]])
            sage: TableauGridViewAdapter.add_cell(t, (3, 0), 8)
            [[1, 2, 5, 6], [3, 7], [4], [8]]
            sage: TableauGridViewAdapter.add_cell(t, (1, 2), 8)
            [[1, 2, 5, 6], [3, 7, 8], [4]]
<<<<<<< HEAD
            sage: TableauGridViewAdapter.add_cell(t, (2, 0), 9) # doctest: +IGNORE_EXCEPTION_DETAIL
=======
            sage: TableauGridViewAdapter.add_cell(t, (2, 0), 9)
>>>>>>> 09883426
            Traceback (most recent call last):
            ...
            ValueError: Cell position '(2, 0)' is not addable.
        """
        if not pos in cls.addable_cells(obj):
            raise ValueError("Cell position '%s' is not addable." % str(pos))
        tl = obj.to_list()
        if pos[0] >= len(tl):
            tl = tl + [[val]]
        else:
            tl[pos[0]].append(val)
        try:
            return cls.objclass(tl)
        except:
            print("Cell %s with value '%s' cannot be added to this object!" % (pos, val))
            return obj

    @classmethod
    def remove_cell(cls, obj, pos):
        r"""
        Remove cell
<<<<<<< HEAD
        TESTS
        ::
=======

        TESTS::
>>>>>>> 09883426
            sage: from sage.combinat.tableau import Tableau
            sage: from sage_widget_adapters.combinat.tableau_grid_view_adapter import TableauGridViewAdapter
            sage: t = Tableau([[1, 2, 5, 6], [3, 7], [4]])
            sage: TableauGridViewAdapter.remove_cell(t, (1, 1))
            [[1, 2, 5, 6], [3], [4]]
<<<<<<< HEAD
            sage: TableauGridViewAdapter.remove_cell(t, (2, 1)) # doctest: +IGNORE_EXCEPTION_DETAIL
=======
            sage: TableauGridViewAdapter.remove_cell(t, (2, 1))
>>>>>>> 09883426
            Traceback (most recent call last):
            ...
            ValueError: Cell position '(2, 1)' is not removable.
        """
        if not pos in cls.removable_cells(obj):
            raise ValueError("Cell position '%s' is not removable." % str(pos))
        tl = obj.to_list()
        tl[pos[0]].pop()
        if not tl[pos[0]]:
            tl.pop()
        try:
            return cls.objclass(tl)
        except:
            print("Cell (%s,%s) cannot be removed from this object!" % pos)
            return obj

class SemistandardTableauGridViewAdapter(TableauGridViewAdapter):
    r"""
    Value will validate as semistandard tableau.
    """
    objclass = SemistandardTableau

class StandardTableauGridViewAdapter(SemistandardTableauGridViewAdapter):
    r"""
    Value will validate as standard tableau.
    """
<<<<<<< HEAD
    objclass = StandardTableau
=======
    objclass = StandardTableau

    @staticmethod
    def removable_cells(obj):
        r"""
        There is only one removable cell for a Standard Tableau.

        TESTS::
            sage: from sage.combinat.tableau import StandardTableau
            sage: from sage_widget_adapters.combinat.tableau_grid_view_adapter import StandardTableauGridViewAdapter
            sage: t = StandardTableau([[1, 4, 7, 8, 9, 10, 11], [2, 5, 13], [3, 6], [12, 15], [14]])
            sage: StandardTableauGridViewAdapter.removable_cells(t)
            [(3, 1)]
        """
        return [pos for pos in TableauGridViewAdapter.removable_cells(obj) \
                    if obj[pos[0]][pos[1]]==obj.size()]
>>>>>>> 09883426
<|MERGE_RESOLUTION|>--- conflicted
+++ resolved
@@ -9,14 +9,8 @@
     :widths: 30, 70
     :delim: |
 
-<<<<<<< HEAD
-    :meth:`~TableauGridViewAdapter.cell_to_display` | Static method for typecasting cell content to widget display value
-    :meth:`~TableauGridViewAdapter.display_to_cell` | Instance method for typecasting widget display value to cell content
-=======
->>>>>>> 09883426
     :meth:`~TableauGridViewAdapter.compute_cells` | Compute tableau cells as a dictionary { coordinate pair : Integer }
     :meth:`~TableauGridViewAdapter.from_cells` | Create a new tableau from a cells dictionary
-    :meth:`~TableauGridViewAdapter.get_cell` | Get the tableau cell content
     :meth:`~TableauGridViewAdapter.addable_cells` | List addable cells
     :meth:`~TableauGridViewAdapter.add_cell` | Add a cell
     :meth:`~TableauGridViewAdapter.removable_cells` | List removable cells (Tableau)
@@ -50,12 +44,7 @@
         From a tableau,
         return a dictionary { coordinates pair : Integer }
 
-<<<<<<< HEAD
-        TESTS
-        ::
-=======
-        TESTS::
->>>>>>> 09883426
+        TESTS::
             sage: from sage.combinat.tableau import Tableau
             sage: from sage_widget_adapters.combinat.tableau_grid_view_adapter import TableauGridViewAdapter
             sage: t = Tableau([[1, 2, 5, 6], [3], [4]])
@@ -70,12 +59,7 @@
         From a dictionary { coordinates pair : Integer }
         return a corresponding tableau
 
-<<<<<<< HEAD
-        TESTS
-        ::
-=======
-        TESTS::
->>>>>>> 09883426
+        TESTS::
             sage: from sage.combinat.tableau import Tableau
             sage: from sage_widget_adapters.combinat.tableau_grid_view_adapter import TableauGridViewAdapter
             sage: TableauGridViewAdapter.from_cells({(0, 0): 1, (0, 1): 2, (0, 2): 5, (0, 3): 6, (1, 0): 3, (2, 0): 4})
@@ -94,37 +78,6 @@
             raise TypeError("This object is not compatible with this adapter (%s, for %s objects)" % (cls, cls.objclass))
 
     @staticmethod
-<<<<<<< HEAD
-    def get_cell(obj, pos):
-        r"""
-        Get cell value
-
-        TESTS
-        ::
-            sage: from sage.combinat.tableau import Tableau
-            sage: from sage_widget_adapters.combinat.tableau_grid_view_adapter import TableauGridViewAdapter
-            sage: t = Tableau([[1, 2, 5, 6], [3, 7], [4]])
-            sage: TableauGridViewAdapter.get_cell(t, (1,1))
-            7
-        """
-        try:
-            return obj[pos[0]][pos[1]]
-        except:
-            raise ValueError("Cell %s does not exist!" % str(pos))
-
-    @staticmethod
-    def addable_cells(obj):
-        r"""
-        List object addable cells
-
-        TESTS
-        ::
-            sage: from sage.combinat.tableau import Tableau
-            sage: from sage_widget_adapters.combinat.tableau_grid_view_adapter import TableauGridViewAdapter
-            sage: t = Tableau([[1, 2, 5, 6], [3, 7], [4]])
-            sage: TableauGridViewAdapter.addable_cells(t)
-            [(0, 4), (1, 2), (2, 1), (3, 0)]
-=======
     def addable_cells(obj, borders=False):
         r"""
         List object addable cells
@@ -135,7 +88,6 @@
             sage: t = Tableau([[1, 3, 4, 8, 12, 14, 15], [2, 7, 11, 13], [5, 9], [6, 10]])
             sage: TableauGridViewAdapter.addable_cells(t, True)
             ([(0, 7), (1, 4), (2, 2), (4, 0)], [(0, 7), (1, 4), (2, 2)], [(1, 4), (2, 2), (4, 0)])
->>>>>>> 09883426
         """
         addable_cells = obj.shape().outside_corners()
         if not borders:
@@ -153,13 +105,8 @@
     def removable_cells(obj):
         r"""
         List object removable cells
-<<<<<<< HEAD
-        TESTS
-        ::
-=======
-
-        TESTS::
->>>>>>> 09883426
+
+        TESTS::
             sage: from sage.combinat.tableau import Tableau
             sage: from sage_widget_adapters.combinat.tableau_grid_view_adapter import TableauGridViewAdapter
             sage: t = Tableau([[1, 2, 5, 6], [3, 7], [4]])
@@ -172,13 +119,8 @@
     def add_cell(cls, obj, pos, val):
         r"""
         Add cell
-<<<<<<< HEAD
-        TESTS
-        ::
-=======
-
-        TESTS::
->>>>>>> 09883426
+
+        TESTS::
             sage: from sage.combinat.tableau import Tableau
             sage: from sage_widget_adapters.combinat.tableau_grid_view_adapter import TableauGridViewAdapter
             sage: t = Tableau([[1, 2, 5, 6], [3, 7], [4]])
@@ -186,11 +128,7 @@
             [[1, 2, 5, 6], [3, 7], [4], [8]]
             sage: TableauGridViewAdapter.add_cell(t, (1, 2), 8)
             [[1, 2, 5, 6], [3, 7, 8], [4]]
-<<<<<<< HEAD
-            sage: TableauGridViewAdapter.add_cell(t, (2, 0), 9) # doctest: +IGNORE_EXCEPTION_DETAIL
-=======
             sage: TableauGridViewAdapter.add_cell(t, (2, 0), 9)
->>>>>>> 09883426
             Traceback (most recent call last):
             ...
             ValueError: Cell position '(2, 0)' is not addable.
@@ -212,23 +150,14 @@
     def remove_cell(cls, obj, pos):
         r"""
         Remove cell
-<<<<<<< HEAD
-        TESTS
-        ::
-=======
-
-        TESTS::
->>>>>>> 09883426
+
+        TESTS::
             sage: from sage.combinat.tableau import Tableau
             sage: from sage_widget_adapters.combinat.tableau_grid_view_adapter import TableauGridViewAdapter
             sage: t = Tableau([[1, 2, 5, 6], [3, 7], [4]])
             sage: TableauGridViewAdapter.remove_cell(t, (1, 1))
             [[1, 2, 5, 6], [3], [4]]
-<<<<<<< HEAD
-            sage: TableauGridViewAdapter.remove_cell(t, (2, 1)) # doctest: +IGNORE_EXCEPTION_DETAIL
-=======
             sage: TableauGridViewAdapter.remove_cell(t, (2, 1))
->>>>>>> 09883426
             Traceback (most recent call last):
             ...
             ValueError: Cell position '(2, 1)' is not removable.
@@ -250,15 +179,14 @@
     Value will validate as semistandard tableau.
     """
     objclass = SemistandardTableau
+    constructorname = 'SemistandardTableau'
 
 class StandardTableauGridViewAdapter(SemistandardTableauGridViewAdapter):
     r"""
     Value will validate as standard tableau.
     """
-<<<<<<< HEAD
     objclass = StandardTableau
-=======
-    objclass = StandardTableau
+    constructorname = 'StandardTableau'
 
     @staticmethod
     def removable_cells(obj):
@@ -273,5 +201,4 @@
             [(3, 1)]
         """
         return [pos for pos in TableauGridViewAdapter.removable_cells(obj) \
-                    if obj[pos[0]][pos[1]]==obj.size()]
->>>>>>> 09883426
+                    if obj[pos[0]][pos[1]]==obj.size()]