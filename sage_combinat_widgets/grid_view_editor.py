# -*- coding: utf-8 -*-
r"""
An editable Grid View Editor for Sage objects

EXAMPLES::
    sage: from sage_combinat_widgets import GridViewEditor
    sage: t = StandardTableau([[1, 2, 5, 6], [3], [4]])
    sage: e = GridViewEditor(t)
    sage: e.addable_cells()
    [(0, 4), (1, 1), (3, 0)]
    sage: from sage.graphs.generators.basic import GridGraph
    sage: g = GridGraph((4,3))
    sage: e = GridViewEditor(g)
    sage: R = PolynomialRing(QQ, 9, 'x')
    sage: A = matrix(R, 3, 3, R.gens())
    sage: e = GridViewEditor(A)

AUTHORS: Odile Bénassy, Nicolas Thiéry
"""
import re, traitlets
from six import add_metaclass
from copy import copy
from sage.misc.bindable_class import BindableClass
from sage.all import SageObject
from sage.misc.abstract_method import AbstractMethod
from sage.misc.misc import uniq

def extract_coordinates(s):
    r"""
    Extract a coordinate pair from a string with tokens.

    TESTS::
        sage: from sage_combinat_widgets.grid_view_editor import extract_coordinates
        sage: extract_coordinates('add_0_4')
        (0, 4)
    """
    patt = re.compile('_([0-9]+)_([0-9]+)')
    m = patt.search(s)
    if m:
        return tuple(int(i) for i in m.groups())

def get_adapter(obj):
    r"""
    Return an adapter object for Sage object `obj`.

    INPUT:

        - ``obj`` -- a Sage object

    OUTPUT: an adapter object

    TESTS::
        sage: from sage_combinat_widgets.grid_view_editor import get_adapter
        sage: from sage.combinat.partition import Partition
        sage: p = Partition([3,2,1,1])
        sage: pa = get_adapter(p)
        sage: pa.cellzero
        False
        sage: from sage.combinat.tableau import StandardTableaux
        sage: t = StandardTableaux(7).random_element()
        sage: ta = get_adapter(t)
        sage: ta.cellzero
        0
    """
    from sage.combinat.partition import Partition
    if issubclass(obj.__class__, Partition):
        from sage_widget_adapters.combinat.partition_grid_view_adapter import PartitionGridViewAdapter
        return PartitionGridViewAdapter()
    from sage.combinat.skew_partition import SkewPartition
    if issubclass(obj.__class__, SkewPartition):
        from sage_widget_adapters.combinat.skew_partition_grid_view_adapter import SkewPartitionGridViewAdapter
        return SkewPartitionGridViewAdapter()
    from sage.combinat.tableau import Tableau
    if issubclass(obj.__class__, Tableau):
        from sage.combinat.tableau import SemistandardTableau, StandardTableau
        if issubclass(obj.__class__, StandardTableau):
            from sage_widget_adapters.combinat.tableau_grid_view_adapter import StandardTableauGridViewAdapter
            return StandardTableauGridViewAdapter()
        if issubclass(obj.__class__, SemistandardTableau):
            from sage_widget_adapters.combinat.tableau_grid_view_adapter import SemistandardTableauGridViewAdapter
            return SemistandardTableauGridViewAdapter()
        from sage_widget_adapters.combinat.tableau_grid_view_adapter import TableauGridViewAdapter
        return TableauGridViewAdapter()
    from sage.combinat.skew_tableau import SkewTableau
    if issubclass(obj.__class__, SkewTableau):
        from sage_widget_adapters.combinat.skew_tableau_grid_view_adapter import SkewTableauGridViewAdapter
        return SkewTableauGridViewAdapter()
    from sage.matrix.matrix2 import Matrix
    if issubclass(obj.__class__, Matrix):
        from sage_widget_adapters.matrix.matrix_grid_view_adapter import MatrixGridViewAdapter
        return MatrixGridViewAdapter(obj)
    from sage.graphs.graph import Graph
    if issubclass(obj.__class__, Graph):
        from sage_widget_adapters.graphs.graph_grid_view_adapter import GraphGridViewAdapter
        return GraphGridViewAdapter()

def cdlink_repr(self):
    return "A typecasting directional link from source=(%s, %s) to target='%s'" % (self.source[0].__class__, self.source[0].value, self.target[1])
cdlink = traitlets.dlink
cdlink.__repr__ = cdlink_repr

import sage.misc.classcall_metaclass
class MetaHasTraitsClasscallMetaclass(traitlets.MetaHasTraits, sage.misc.classcall_metaclass.ClasscallMetaclass):
    pass
@add_metaclass(MetaHasTraitsClasscallMetaclass)
class BindableClassWithMeta(BindableClass):
    pass
class BindableEditorClass(traitlets.HasTraits, BindableClassWithMeta):
    pass

class GridViewEditor(BindableEditorClass):
    r"""Base Editor for grid-representable Sage Objects

    Composed of cells. No decision made here about cell representation.
    The cell trait objects will store values
    that are refered to through object cells as a dictionary
    with coordinates (row_number, cell_number_in_row) as keys
    """
    value = traitlets.Any()

    def __init__(self, obj, adapter=None):
        r"""
        Initialize editor.

        INPUT:

            - ``obj`` -- a Sage object
            - ``adapter`` -- an adapter object (optional)

        TESTS::
            sage: from sage_combinat_widgets import GridViewEditor
            sage: from sage.graphs.generic_graph import GenericGraph
            sage: e = GridViewEditor(graphs.AztecDiamondGraph(2))
            sage: e.cells
            {(0, 1): None, (0, 2): None, (1, 0): None, (1, 1): None, (1, 2): None, (1, 3): None, (2, 0): None,
            (2, 1): None, (2, 2): None, (2, 3): None, (3, 1): None, (3, 2): None}
            sage: e = GridViewEditor(StandardTableaux(5).random_element())
            sage: e.cells
            {(0, 0): 1, (1, 0): 2, (2, 0): 3, (3, 0): 4, (4, 0): 5}
            sage: e = GridViewEditor(vector((1,2,3)))
            Traceback (most recent call last):
            ...
            TypeError: Cannot find an Adapter for this object (<type 'sage.modules.vector_integer_dense.Vector_integer_dense'>)
            sage: e = GridViewEditor(x^5)
            Traceback (most recent call last):
            ...
            TypeError: Cannot find an Adapter for this object (<type 'sage.symbolic.expression.Expression'>)
        """
        self.initialization = True
        self.dirty = {}
        super(GridViewEditor, self).__init__()
        self.value = obj
        self.dirty_errors = {}
        if adapter:
            self.adapter = adapter
        else:
            self.adapter = get_adapter(obj)
        if not self.adapter:
            raise TypeError("Cannot find an Adapter for this object (%s)" % obj.__class__)
        if not hasattr(self.adapter, 'compute_cells') or not callable(self.adapter.compute_cells):
            raise NotImplementedError("Method `compute_cells` is required!")
        self.compute()
        self.links = []

    def to_cell(self, val):
        r"""
        From a widget cell value `val`,
        return a valid editor cell value.
        Will be overloaded in widget code.
        """
        return val

    def validate(self, obj, value=None, obj_class=None):
        r"""
        Validate object type.
        """
        if obj_class:
            return issubclass(obj.__class__, obj_class)
        return issubclass(obj.__class__, SageObject)

    def modified_add_traits(self, **traits):
        r"""
        Dynamically add trait attributes to the HasTraits instance.
        Modified code according to Ryan Morshead's pull request
        Cf https://github.com/ipython/traitlets/pull/501
        """
        cls = self.__class__
        attrs = {"__module__": cls.__module__}
        if hasattr(cls, "__qualname__"):
          # __qualname__ introduced in Python 3.3 (see PEP 3155)
          attrs["__qualname__"] = cls.__qualname__
        attrs.update(traits)
        self.__class__ = type(cls.__name__, (cls,), attrs)
        for trait in traits.values():
            trait.instance_init(self)

    def compute(self, obj=None):
        r"""We have an object value
        but we want to compute cells
        as a dictionary (row_number, cell_number_in_row) -> trait
        """
        if not obj:
            obj = self.value
        if not obj:
            return
        self.cells = self.adapter.compute_cells(obj)
        celltype = self.adapter.celltype
        cellzero = self.adapter.cellzero
        addablecelltype = self.adapter.addablecelltype or celltype
        addablecellzero = self.adapter.addablecellzero or cellzero
        traitclass = self.adapter.traitclass
        traits_to_add = {}
        for pos in self.addable_cells():
            # Empty traits for addable cells
            emptytraitname = 'add_%d_%d' % pos
            try:
                emptytrait = traitclass(addablecellzero)
            except:
                try:
                    emptytrait = traitclass(addablecelltype)
                except:
                    raise TypeError("Cannot init the trait (traitclass=%s, celltype=%s, default_value=%s)" % (traitclass, addablecelltype, addablecellzero))
            emptytrait.name = emptytraitname
            traits_to_add[emptytraitname] = emptytrait
        for pos, val in self.cells.items():
            traitname = 'cell_%d_%d' % pos
            traitvalue = val
            if traitname in self._trait_values:
                self._trait_values[traitname] = traitvalue
            else:
                try:
                    trait = traitclass(traitvalue)
                except:
                    try:
                        trait = traitclass(celltype)
                        trait.value = traitvalue
                    except:
                        raise TypeError("Cannot init the trait (traitclass=%s, celltype=%s, default_value=%s)" % (traitclass, celltype, cellzero))
                trait.name = traitname
                traits_to_add[traitname] = trait
        self.traitclass = traitclass
        self.modified_add_traits(**traits_to_add)

    def compute_height(self):
        r"""
        Compute grid height, addable cells included.

        TESTS::
            sage: from sage_combinat_widgets import GridViewEditor
            sage: from sage.combinat.partition import Partition
            sage: e = GridViewEditor(Partition([3,3,2,1]))
            sage: e.compute_height()
            sage: e.height
            4
            sage: from sage.graphs.generators.families import AztecDiamondGraph
            sage: e = GridViewEditor(AztecDiamondGraph(2))
            sage: e.compute_height()
            sage: e.height
            4
        """
        if not hasattr(self, 'cells'):
            self.compute()
        maxpos = max(pos[0] for pos in self.cells)
        self.height = maxpos + 1 # Number of rows in self.value
        for pos in self.addable_cells():
            if pos[0] > maxpos:
                maxpos = pos[0]
        self.total_height =  maxpos + 1 # Graphical height

    def reset_links(self):
        r"""
        Reset all potentially existing links
        between widget cells and corresponding traits.
        """
        for lnk in self.links:
            lnk.unlink()
        self.links = []

    def draw(self, cast=None):
        r"""
        Build the visual representation
        and cdlink objects -- with cast function `cast`.
        """
        pass

    def get_value(self):
        r"""
        Return editor value.
        """
        return self.value

    def set_value(self, obj, compute=True):
        r"""
        Check compatibility, then set editor value.
        If compute=True, call methods compute() and draw().
        """
        if not self.validate(obj, self.value.__class__):
            raise ValueError("Object %s is not compatible." % str(obj))
        self.reset_dirty()
        self.value = obj
        if compute:
            self.compute()
            self.draw()

    def get_cells(self):
        r"""
        Return grid editor cells.
        """
        return self.cells

    def set_value_from_cells(self, obj_class=None, cells={}):
        r"""We have an object value, but we want to change it according to cells
        Yet we want to keep the same class (or warn if that's impossible)

        INPUT:

            -  ``obj_class`` -- an object class (by default: self.value.__class__)
            -  ``cells`` -- a dictionary (i,j)->val
        """
        if not obj_class and self.value:
            obj_class = self.value.__class__
        if not obj_class:
            return
        if hasattr(self.adapter, 'from_cells'):
            try:
                obj = self.adapter.from_cells(cells)
            except:
                raise ValueError("Could not make an object of class '%s' from given cells" % str(obj_class))
        elif hasattr(obj_class, 'cells') or hasattr(obj_class, 'rows'): # e.g. a tableau / matrix / vector
            positions = sorted(list(cells.keys()))
            for cl in obj_class.__mro__:
                try:
                    obj = cl([[cells[pos] for pos in positions if pos[0]==i] for i in uniq([t[0] for t in positions])])
                except:
                    print("These cells cannot be turned into a %s" % cl)
        else:
            raise TypeError("Unable to cast the given cells into a grid-like object.")
        if not self.validate(obj, None, obj_class):
            raise ValueError("Could not make a compatible ('%s')  object from given cells" % str(obj_class))
        self.set_value(obj, False)

    def set_dirty(self, pos, val, e=None):
        self.dirty[pos] = val
        if e:
            self.dirty_errors[pos] = e

    def unset_dirty(self, pos):
        del self.dirty[pos]
        del self.dirty_errors[pos]

    def reset_dirty(self):
        if not self.dirty: # Prevent any interactive loops
            return
        for pos in self.dirty.keys():
            self.unset_dirty(pos)

    def dirty_info(self, pos):
        if pos in self.dirty_errors:
            return str(self.dirty_errors[pos])
        return ''

    @traitlets.observe(traitlets.All)
    def set_cell(self, change):
        r"""
        TESTS::
            sage: from sage_combinat_widgets import GridViewEditor
            sage: t = Tableau([[1, 2, 5, 6], [3], [4]])
            sage: e = GridViewEditor(t)
            sage: e.initialization = False # This class is not meant to work by itself without a widget.
            sage: from traitlets import Bunch
            sage: change = Bunch({'name': 'cell_0_2', 'old': 5, 'new': 7, 'owner': e, 'type': 'change'})
            sage: e.set_cell(change)
            sage: e.value
            [[1, 2, 7, 6], [3], [4]]
        """
        if self.initialization:
            return
        if not change.name.startswith('cell_'):
            return
        if change.old == traitlets.Undefined: # Do nothing on a newly added cell
            return
        if change.new == change.old or not change.new:
            return
        pos = extract_coordinates(change.name)
        val = change.new
        result = self.adapter.set_cell(self.value, pos, val, dirty=self.dirty)
        if issubclass(result.__class__, BaseException): # Setting cell was impossible
            if val == self.cells[pos] and self.dirty.keys() == [pos]: # Rollback
                self.reset_dirty()
            else: # Add an entry in self.dirty dictionary
                self.set_dirty(pos, val, result)
            return
        # Success
        self.set_value(result)

    def addable_cells(self):
        r"""
        List addable cells for editor value
        """
        if not hasattr(self.adapter, 'addable_cells') or not callable(self.adapter.addable_cells):
            return [] # Optional method
        return self.adapter.addable_cells(self.value)

    def removable_cells(self):
        r"""
        List removable cells for editor value
        """
        if not hasattr(self.adapter, 'removable_cells') or not callable(self.adapter.removable_cells):
            return [] # Optional method
        return self.adapter.removable_cells(self.value)

    @traitlets.observe(traitlets.All)
    def add_cell(self, change):
        r"""
        TESTS:
            sage: from sage_combinat_widgets import GridViewEditor
            sage: t = Tableau([[1, 2, 5, 6], [3], [4]])
            sage: e = GridViewEditor(t)
            sage: e.initialization = False
            sage: from traitlets import Bunch
            sage: change = Bunch({'name': 'add_1_1', 'old': 0, 'new': 8, 'owner': e, 'type': 'change'})
            sage: e.add_cell(change)
            sage: e.value
            [[1, 2, 5, 6], [3, 8], [4]]
            sage: t = StandardTableau([[1, 2, 5, 6], [3], [4]])
            sage: e = GridViewEditor(t)
            sage: e.initialization = False
            sage: e.add_cell(change)
<<<<<<< HEAD
=======
            sage: e.dirty
            {(1, 1): 8}
>>>>>>> 39c37834
            sage: e.value
            [[1, 2, 5, 6], [3], [4]]
            sage: e.dirty
            {(1, 1): 8}
            sage: e = GridViewEditor(SkewTableau([[None, None, 1, 2], [None, 1], [4]]))
            sage: e.initialization = False
            sage: e.add_cell(Bunch({'name': 'add_0_4', 'old': 0, 'new': 3, 'owner': e, 'type': 'change'}))
            sage: e.value
            [[None, None, 1, 2, 3], [None, 1], [4]]
            sage: e.add_cell(Bunch({'name': 'add_1_0', 'old': 0, 'new': 1, 'owner': e, 'type': 'change'}))
            sage: e.value
            [[None, None, 1, 2, 3], [1, 1], [4]]
        """
        if self.initialization:
            return
        if not change.name.startswith('add_') \
           or self.to_cell(change.new) == self.adapter.cellzero:
            return
        if not hasattr(self.adapter, 'add_cell'):
            raise TypeError("Cannot add cell to this object.")
        if self.adapter.add_cell.__func__.__class__ is AbstractMethod:
            return # Method not implemented
        if hasattr(self.adapter.remove_cell, '_optional') and self.adapter.remove_cell._optional: # Not implemented
            raise Exception("Adding cells is not implemented for this object.")
        val = change.new
        if val is True: # if it's a button, reverse button toggling
            val = False
        pos = extract_coordinates(change.name)
        obj = copy(self.value)
        result = self.adapter.add_cell(obj, pos, val, dirty=self.dirty)
        if issubclass(result.__class__, BaseException): # Adding cell was impossible
            if pos in self.cells and val == self.cells[pos] and self.dirty.keys() == [pos]: # Rollback
                self.reset_dirty()
                new_obj = obj
            else: # Keep temporary addition for later
                self.set_dirty(pos, val, result)
            return
        new_obj = result
        self.set_value(new_obj) # Calls compute() and draw() by default

    @traitlets.observe(traitlets.All)
    def remove_cell(self, change):
        r"""
        TESTS::
            sage: from sage_combinat_widgets import GridViewEditor
            sage: t = Tableau([[1, 2, 5, 6], [3], [4]])
            sage: e = GridViewEditor(t)
            sage: e.initialization = False
            sage: from traitlets import Bunch
            sage: e.remove_cell(Bunch({'name': 'cell_0_3', 'old': 6, 'new': 0, 'owner': e, 'type': 'change'}))
            sage: e.value
            [[1, 2, 5], [3], [4]]
            sage: e.remove_cell(Bunch({'name': 'cell_2_0', 'old': 4, 'new': 0, 'owner': e, 'type': 'change'}))
            sage: e.value
            [[1, 2, 5], [3]]
            sage: e = GridViewEditor(SkewTableau([[None, None, 1, 2, 3], [None, 1], [4]]))
            sage: e.initialization = False
            sage: e.remove_cell(Bunch({'name': 'cell_0_4', 'old': 3, 'new': 0, 'owner': e, 'type': 'change'}))
            sage: e.value
            [[None, None, 1, 2], [None, 1], [4]]
        """
        if self.initialization:
            return
        val = change.new
        pos = extract_coordinates(change.name)
        # Dirty _addable_ cells can be removed
        if pos in self.dirty and change.name.startswith('add_') and self.to_cell(val) == self.adapter.cellzero:
            self.unset_dirty(pos)
            return
        # Don't remove non empty cells
        # Don't remove addable cells ; this test will do something only if adapter addablecellzero is specified (therefore not eq to cellzero)
        # Do nothing at widget initialization
        elif not change.name.startswith('cell_') or self.to_cell(val) != self.adapter.cellzero \
           or self.to_cell(val) == self.adapter.addablecellzero or change.old == traitlets.Undefined:
            return
        if not hasattr(self.adapter, 'remove_cell'):
            raise TypeError("Cannot remove cell from this object.")
        if self.adapter.remove_cell.__func__.__class__ is AbstractMethod:
            return # Method not implemented
        if hasattr(self.adapter.remove_cell, '_optional') and self.adapter.remove_cell._optional: # Not implemented
            raise Exception("Removing cells is not implemented for this object.")
        if val == True: # if it's a button, reverse button toggling
            val = False
        obj = copy(self.value) # For your pet objects, don't forget to implement __copy__
        result = self.adapter.remove_cell(obj, pos, dirty=self.dirty)
        if issubclass(result.__class__, BaseException): # Removing cell was impossible
            if pos in self.addable_cells() or (pos in self.cells and val == self.cells[pos]) and self.dirty.keys() == [pos]: # Rollback
                self.reset_dirty()
                new_obj = obj
            else: # Keep temporary substraction for later
                self.set_dirty(pos, val, result)
            return
        new_obj = result
        self.set_value(new_obj) # Calls compute() and draw() by default

    def append_row(self, r=None):
        r"""
        Append a row to editor value.

        TESTS::
            sage: from sage_combinat_widgets import GridViewEditor
            sage: from sage.matrix.matrix_space import MatrixSpace
            sage: S = MatrixSpace(ZZ, 4,3)
            sage: m = S.matrix([1,7,1,0,0,3,0,-1,2,1,0,-3])
            sage: e = GridViewEditor(m)
            sage: e.initialization = False
            sage: e.value
            [ 1  7  1]
            [ 0  0  3]
            [ 0 -1  2]
            [ 1  0 -3]
            sage: e.append_row((1,2,3))
            sage: e.value
            [ 1  7  1]
            [ 0  0  3]
            [ 0 -1  2]
            [ 1  0 -3]
            [ 1  2  3]
            sage: from sage.combinat.tableau import Tableau
            sage: e = GridViewEditor(Tableau([[1, 4, 7, 8, 9, 10, 11], [2, 5, 13], [3, 6], [12, 15], [14]]))
            sage: e.initialization = False
            sage: e.value
            [[1, 4, 7, 8, 9, 10, 11], [2, 5, 13], [3, 6], [12, 15], [14]]
            sage: e.append_row((1,2,3))
            Traceback (most recent call last):
            ...
            TypeError: 'NotImplementedType' object is not callable
        """
        if self.initialization:
            return
        if not hasattr(self.adapter, 'append_row'):
            raise TypeError("Cannot append row to this object.")
        obj = copy(self.value)
        obj = self.adapter.append_row(obj, r)
        self.set_value(obj) # Will take care of everything

    def insert_row(self, index, r=None):
        r"""
        Insert a row into editor value.
        """
        if self.initialization:
            return
        if not hasattr(self.adapter, 'insert_row'):
            raise TypeError("Cannot insert row to this object.")
        obj = copy(self.value)
        obj = self.adapter.insert_row(obj, index, r)
        self.set_value(obj) # Will take care of everything

    def remove_row(self, index=None):
        r"""
        Remove a row from editor value.
        """
        if self.initialization:
            return
        if not hasattr(self.adapter, 'remove_row'):
            raise TypeError("Cannot remove row from this object.")
        obj = copy(self.value)
        obj = self.adapter.remove_row(obj, index)
        self.set_value(obj) # Will take care of everything

    def append_column(self, c=None):
        r"""
        Append a column to editor value.

        TESTS::
            sage: from sage_combinat_widgets import GridViewEditor
            sage: from sage.matrix.matrix_space import MatrixSpace
            sage: S = MatrixSpace(ZZ, 4,3)
            sage: m = S.matrix([1,7,1,0,0,3,0,-1,2,1,0,-3])
            sage: e = GridViewEditor(m)
            sage: e.initialization = False
            sage: e.value
            [ 1  7  1]
            [ 0  0  3]
            [ 0 -1  2]
            [ 1  0 -3]
            sage: e.append_column((1,2,3))
            sage: e.value
            [ 1  7  1  1]
            [ 0  0  3  2]
            [ 0 -1  2  3]
            [ 1  0 -3  0]
            sage: from sage.combinat.tableau import Tableau
            sage: e = GridViewEditor(Tableau([[1, 4, 7, 8, 9, 10, 11], [2, 5, 13], [3, 6], [12, 15], [14]]))
            sage: e.initialization = False
            sage: e.value
            [[1, 4, 7, 8, 9, 10, 11], [2, 5, 13], [3, 6], [12, 15], [14]]
            sage: e.append_column((1,2,3))
            Traceback (most recent call last):
            ...
            TypeError: 'NotImplementedType' object is not callable
        """
        if self.initialization:
            return
        if not hasattr(self.adapter, 'append_column'):
            raise TypeError("Cannot append column to this object.")
        obj = copy(self.value)
        obj = self.adapter.append_column(obj, c)
        self.set_value(obj) # Will take care of everything

    def insert_column(self, index, c=None):
        r"""
        Insert a column into editor value.
        """
        if self.initialization:
            return
        if not hasattr(self.adapter, 'insert_column'):
            raise TypeError("Cannot insert column to this object.")
        obj = copy(self.value)
        obj = self.adapter.insert_column(obj, index, c)
        self.set_value(obj) # Will take care of everything

    def remove_column(self, index=None):
        r"""
        Remove a column from editor value.
        """
        if self.initialization:
            return
        if not hasattr(self.adapter, 'remove_column'):
            raise TypeError("Cannot remove column from this object.")
        obj = copy(self.value)
        obj = self.adapter.remove_column(obj, index)
        self.set_value(obj, True) # Will take care of everything<|MERGE_RESOLUTION|>--- conflicted
+++ resolved
@@ -426,11 +426,6 @@
             sage: e = GridViewEditor(t)
             sage: e.initialization = False
             sage: e.add_cell(change)
-<<<<<<< HEAD
-=======
-            sage: e.dirty
-            {(1, 1): 8}
->>>>>>> 39c37834
             sage: e.value
             [[1, 2, 5, 6], [3], [4]]
             sage: e.dirty
