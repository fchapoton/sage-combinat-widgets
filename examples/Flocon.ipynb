{
 "cells": [
  {
   "cell_type": "markdown",
   "metadata": {},
   "source": [
    "# Snow Flake\n",
    "_Changing CSS styles_"
   ]
  },
  {
   "cell_type": "code",
   "execution_count": null,
   "metadata": {},
   "outputs": [],
   "source": [
    "from sage.graphs.graph import Graph\n",
    "edges = []\n",
    "up_verts = [(0,18), (0,19), \n",
    "         (1,15), (1,18), (1,19), (1,22),\n",
    "         (2,15), (2,16), (2,18), (2,19), (2,21), (2,22)] \\\n",
    "+ [(3,j) for j in range(16,22)] \\\n",
    "+ [(4,9)] + [(4,j) for j in range(17,21)] + [(4,28)] \\\n",
    "+ [(5,5), (5,9), (5,14), (5,18), (5,19), (5,22), (5,28), (5,31)] \\\n",
    "+ [(6,j) for j in [5,6,9,12,14,15,16,18,19,21,22,28,30,31,32]] \\\n",
    "+ [(7,j) for j in range(6,10) + [11,12] + range(16,22) + [24,25] + range(28,32)] \\\n",
    "+ [(8,j) for j in range(7,10) + [11,12] + range(17,20) + [24,25] + range(28,31)] \\\n",
    "+ [(9,j) for j in range(4,13) + [15, 18,19,22,25] + range(27,34)] \\\n",
    "+ [(10,j) for j in range(9,12) + [14,15,16, 18,19,21,22,23] + range(25,29)] \\\n",
    "+ [(11,j) for j in range(9,13) + range(14,24) + range(25,31)] \\\n",
    "+ [(12,j) for j in range(5,16) + [17,18,19,20] + range(22,27) + range(28,32)] \\\n",
    "+ [(13,j) for j in [5,6] + range(12,16) + [18,19] + range(22,27)] \\\n",
    "+ [(14,j) for j in [4,5] + range(10,16) +  [18,19] + range(22,28) + [31]] \\\n",
    "+ [(15,j) for j in [1,2,5,6] + range(9,17) + [18,19] + range(21,29) + [30,31] + [35,36]] \\\n",
    "+ [(16,j) for j in [2,3,5,6,10,11] + range(15,23) + [26,27,29,30,34,35]] \\\n",
    "+ [(17,j) for j in [3,4,6,7,11,12] + range(16,22) + [25,26,29,30,33,34]] \\\n",
    "+ [(18,j) for j in range(38)]\n",
    "\n",
    "down_verts = [(37-pos[0], pos[1]) for pos in up_verts if not pos in [\n",
    "    (6,32), (12,32),(13,27), (16,5),(16,22),(17,21)]]\n",
    "down_verts.reverse()\n",
    "down_verts.append((20,7))\n",
    "down_verts.append((31,7))\n",
    "down_verts.append((32,6))\n",
    "\n",
    "g = Graph([up_verts + down_verts, edges])"
   ]
  },
  {
   "cell_type": "code",
   "execution_count": null,
   "metadata": {},
   "outputs": [],
   "source": [
    "def cell_widget_class_index(pos):\n",
    "    if pos[0]>18:\n",
    "        return cell_widget_class_index((37-pos[0], pos[1]))\n",
    "    if pos[1]==18:\n",
    "        return 1\n",
    "    if pos[0] == 2 and pos[1]!=19:\n",
    "        return 1\n",
    "    if pos[1]==9 and (pos[0] > 2 and pos[0] < 10):\n",
    "        return 1\n",
    "    if pos[0] == 7:\n",
    "        return 1\n",
    "    if pos[0] == 9:\n",
    "        return 1\n",
    "    if pos[0] == 11:\n",
    "        return 1\n",
    "    if pos[0] == 12 and pos[1] in [6,7,8,9,11,12,17,18,19,20,25,30]:\n",
    "        return 1\n",
    "    if pos[0] in [13,14,15] and pos[1] in [13,14,15,23,24]:\n",
    "        return 1\n",
    "    if pos[0] == 16 and pos[1] in [2,6,10,16,21,26,27,30,34,35]:\n",
    "        return 1\n",
    "    if pos[0]>16:\n",
    "        if pos[1] in [4,7,11,17,18,19,20]:\n",
    "            return 1\n",
    "        if (37-pos[1]) in [4,7,11,17,18,19,20]:\n",
    "            return 1\n",
    "    return 0"
   ]
  },
  {
   "cell_type": "code",
   "execution_count": null,
   "metadata": {},
   "outputs": [],
   "source": [
    "%%html\n",
    "<style>\n",
    ".blankb, .lightb, .darkb {width:8px,height:8px, margin:0, padding:0}\n",
    ".blankb {background-color: #fff}\n",
    ".darkb {background-color: #56b4f2}\n",
    ".lightb {background-color: #98cef2}\n",
    "</style>"
   ]
  },
  {
   "cell_type": "code",
   "execution_count": null,
   "metadata": {},
   "outputs": [],
   "source": [
<<<<<<< HEAD
    "from sage_combinat_widgets.grid_view_widget import GridViewWidget, BlankButton, styled_button\n",
    "from ipywidgets import Layout\n",
    "smallblyt = Layout(width='8px',height='8px', margin='0', padding='0')\n",
    "LightButton = styled_button(disabled=True, style_name='lightb')\n",
    "DarkButton = styled_button(disabled=True, style_name='darkb')\n",
    "class SmallBlank(BlankButton):\n",
    "    def __init__(self, layout, **kws):\n",
    "        super(SmallBlank, self).__init__(**kws)\n",
    "        self.layout = smallblyt\n",
    "        self.add_class('blankb')\n",
=======
    "from sage_combinat_widgets.grid_view_widget import GridViewWidget, BlankButton, styled_push_button\n",
    "from ipywidgets import Layout\n",
    "smallblyt = Layout(width='8px',height='8px', margin='0', padding='0')\n",
    "LightButton = styled_push_button(disabled=True, style_name='lightb')\n",
    "DarkButton = styled_push_button(disabled=True, style_name='darkb')\n",
>>>>>>> c5ab12c9
    "w = GridViewWidget(g, cell_layout=smallblyt, cell_widget_classes=[LightButton, DarkButton], \n",
    "                   cell_widget_class_index=cell_widget_class_index, blank_widget_class=BlankButton)\n",
    "w"
   ]
  },
  {
   "cell_type": "code",
   "execution_count": null,
   "metadata": {},
   "outputs": [],
   "source": [
    "kk = w.cells.keys()\n",
    "for i in range(1000):\n",
    "    cc = []\n",
    "    for j in range(30):\n",
    "        k = floor(random()*len(kk))\n",
    "        c = w.get_child(kk[k])\n",
    "        cc.append(c)\n",
    "    for c in cc:\n",
    "        sleep(0.01)\n",
    "        if 'darkb' in c._dom_classes:\n",
    "            c.remove_class('darkb')\n",
    "            c.add_class('lightb')\n",
    "        elif 'lightb' in c._dom_classes:\n",
    "            c.remove_class('lightb')\n",
    "            c.add_class('blankb')\n",
    "    for c in cc:\n",
    "        sleep(0.01)\n",
    "        if 'lightb' in c._dom_classes:\n",
    "            c.remove_class('lightb')\n",
    "            c.add_class('darkb')\n",
    "        if 'blankb' in c._dom_classes:\n",
    "            c.remove_class('blankb')\n",
    "            c.add_class('lightb')"
   ]
  }
 ],
 "metadata": {
  "kernelspec": {
   "display_name": "SageMath 8.6",
   "language": "",
   "name": "sagemath"
  },
  "language_info": {
   "codemirror_mode": {
    "name": "ipython",
    "version": 2
   },
   "file_extension": ".py",
   "mimetype": "text/x-python",
   "name": "python",
   "nbconvert_exporter": "python",
   "pygments_lexer": "ipython2",
   "version": "2.7.15"
  }
 },
 "nbformat": 4,
 "nbformat_minor": 2
}<|MERGE_RESOLUTION|>--- conflicted
+++ resolved
@@ -102,24 +102,11 @@
    "metadata": {},
    "outputs": [],
    "source": [
-<<<<<<< HEAD
-    "from sage_combinat_widgets.grid_view_widget import GridViewWidget, BlankButton, styled_button\n",
-    "from ipywidgets import Layout\n",
-    "smallblyt = Layout(width='8px',height='8px', margin='0', padding='0')\n",
-    "LightButton = styled_button(disabled=True, style_name='lightb')\n",
-    "DarkButton = styled_button(disabled=True, style_name='darkb')\n",
-    "class SmallBlank(BlankButton):\n",
-    "    def __init__(self, layout, **kws):\n",
-    "        super(SmallBlank, self).__init__(**kws)\n",
-    "        self.layout = smallblyt\n",
-    "        self.add_class('blankb')\n",
-=======
     "from sage_combinat_widgets.grid_view_widget import GridViewWidget, BlankButton, styled_push_button\n",
     "from ipywidgets import Layout\n",
     "smallblyt = Layout(width='8px',height='8px', margin='0', padding='0')\n",
     "LightButton = styled_push_button(disabled=True, style_name='lightb')\n",
     "DarkButton = styled_push_button(disabled=True, style_name='darkb')\n",
->>>>>>> c5ab12c9
     "w = GridViewWidget(g, cell_layout=smallblyt, cell_widget_classes=[LightButton, DarkButton], \n",
     "                   cell_widget_class_index=cell_widget_class_index, blank_widget_class=BlankButton)\n",
     "w"
